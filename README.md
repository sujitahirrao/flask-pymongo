--- conflicted
+++ resolved
@@ -4,25 +4,12 @@
 
 ## Quickstart
 
-<<<<<<< HEAD
-    from flask import Flask
-    from flask_pymongo import PyMongo
-
-    app = Flask(__name__)
-    app.config["MONGO_URI"] = "mongodb://localhost:27017/myDatabase"
-    mongo = PyMongo(app)
-
-    @app.route("/")
-    def home_page():
-        online_users = mongo.db.users.find({"online": True})
-        return render_template("index.html",
-            online_users=online_users)
-=======
 ```python
 from flask import Flask
 from flask_pymongo import PyMongo
 
 app = Flask(__name__)
+app.config["MONGO_URI"] = "mongodb://localhost:27017/myDatabase"
 mongo = PyMongo(app)
 
 @app.route('/')
@@ -30,7 +17,6 @@
     online_users = mongo.db.users.find({'online': True})
     return render_template('index.html', online_users=online_users)
 ```
->>>>>>> e4d9336d
 
 ## More Info
 
