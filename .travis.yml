--- conflicted
+++ resolved
@@ -4,14 +4,6 @@
   - 3.4
   - 3.5
   - 3.6
-<<<<<<< HEAD
-  # - 3.7-dev
-services: mongodb
-install: pip install -r test-requirements.txt -e .
-script: py.test --tb=native tests
-before_script:
-  - mongo test_db --eval 'db.createUser({user:"flask", pwd:"pymongo", roles:["readWrite"]})'
-=======
 env:
     # keep this list in sync with what's in tox.ini
     - PYMONGO=pymongo30
@@ -23,5 +15,4 @@
     - PYMONGO=pymongo36
 services: docker
 install: pip install tox tox-docker
-script: tox -e $(tox -l | grep "^$PYMONGO" | tr "\n" ",")
->>>>>>> 0c6825b5
+script: tox -e $(tox -l | grep "^$PYMONGO" | tr "\n" ",")