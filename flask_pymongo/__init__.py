# Copyright (c) 2011-2015, Dan Crosta
# All rights reserved.
#
# Redistribution and use in source and binary forms, with or without
# modification, are permitted provided that the following conditions are met:
#
# * Redistributions of source code must retain the above copyright notice,
#   this list of conditions and the following disclaimer.
#
# * Redistributions in binary form must reproduce the above copyright notice,
#   this list of conditions and the following disclaimer in the documentation
#   and/or other materials provided with the distribution.
#
# THIS SOFTWARE IS PROVIDED BY THE COPYRIGHT HOLDERS AND CONTRIBUTORS "AS IS"
# AND ANY EXPRESS OR IMPLIED WARRANTIES, INCLUDING, BUT NOT LIMITED TO, THE
# IMPLIED WARRANTIES OF MERCHANTABILITY AND FITNESS FOR A PARTICULAR PURPOSE
# ARE DISCLAIMED. IN NO EVENT SHALL THE COPYRIGHT HOLDER OR CONTRIBUTORS BE
# LIABLE FOR ANY DIRECT, INDIRECT, INCIDENTAL, SPECIAL, EXEMPLARY, OR
# CONSEQUENTIAL DAMAGES (INCLUDING, BUT NOT LIMITED TO, PROCUREMENT OF
# SUBSTITUTE GOODS OR SERVICES; LOSS OF USE, DATA, OR PROFITS; OR BUSINESS
# INTERRUPTION) HOWEVER CAUSED AND ON ANY THEORY OF LIABILITY, WHETHER IN
# CONTRACT, STRICT LIABILITY, OR TORT (INCLUDING NEGLIGENCE OR OTHERWISE)
# ARISING IN ANY WAY OUT OF THE USE OF THIS SOFTWARE, EVEN IF ADVISED OF THE
# POSSIBILITY OF SUCH DAMAGE.


__all__ = ('PyMongo', 'ASCENDING', 'DESCENDING')

from bson.errors import InvalidId
from bson.objectid import ObjectId
from flask import abort, current_app, request
from gridfs import GridFS, NoFile
from mimetypes import guess_type
from pymongo import uri_parser
from werkzeug.wsgi import wrap_file
from werkzeug.routing import BaseConverter
from pymongo.read_preferences import ReadPreference
import pymongo

from flask_pymongo.wrappers import MongoClient
from flask_pymongo.wrappers import MongoReplicaSetClient

import sys

PY2 = sys.version_info[0] == 2

# Python 3 compatibility
if PY2:
    text_type = (str, unicode)
    num_type = (int, long)
else:
    text_type = str
    num_type = int


DESCENDING = pymongo.DESCENDING
"""Descending sort order."""

ASCENDING = pymongo.ASCENDING
"""Ascending sort order."""


class BSONObjectIdConverter(BaseConverter):
    """A simple converter for the RESTful URL routing system of Flask.

    .. code-block:: python

        @app.route('/<ObjectId:task_id>')
        def show_task(task_id):
            task = mongo.db.tasks.find_one_or_404(task_id)
            return render_template('task.html', task=task)

    Valid object ID strings are converted into
    :class:`~bson.objectid.ObjectId` objects; invalid strings result
    in a 404 error. The converter is automatically registered by the
    initialization of :class:`~flask_pymongo.PyMongo` with keyword
    :attr:`ObjectId`.
    """

    def to_python(self, value):
        try:
            return ObjectId(value)
        except InvalidId:
            raise abort(400)

    def to_url(self, value):
        return str(value)


class PyMongo(object):
    """Automatically connects to MongoDB using parameters defined in Flask
    configuration.
    """

    def __init__(self, app=None, config_prefix='MONGO'):
        if app is not None:
            self.init_app(app, config_prefix)

    def init_app(self, app, config_prefix='MONGO'):
        """Initialize the `app` for use with this :class:`~PyMongo`. This is
        called automatically if `app` is passed to :meth:`~PyMongo.__init__`.

        The app is configured according to the configuration variables
        ``PREFIX_HOST``, ``PREFIX_PORT``, ``PREFIX_DBNAME``,
        ``PREFIX_AUTO_START_REQUEST``, ``PREFIX_REPLICA_SET``,
        ``PREFIX_READ_PREFERENCE``, ``PREFIX_USERNAME``,
        ``PREFIX_PASSWORD``, ``PREFXI_AUTH_SOURCE``, ``PREFIX_AUTH_MECHANISM``,
        and ``PREFIX_URI`` where "PREFIX" defaults to "MONGO". If ``PREFIX_URL``
        is set, it is assumed to have all appropriate configurations, and the
        other keys are overwritten using their values as present in the URI.

        :param flask.Flask app: the application to configure for use with
           this :class:`~PyMongo`
        :param str config_prefix: determines the set of configuration
           variables used to configure this :class:`~PyMongo`
        """
        if 'pymongo' not in app.extensions:
            app.extensions['pymongo'] = {}

        if config_prefix in app.extensions['pymongo']:
            raise Exception('duplicate config_prefix "%s"' % config_prefix)

        self.config_prefix = config_prefix

        def key(suffix):
            return '%s_%s' % (config_prefix, suffix)

        if key('URI') in app.config:
            # bootstrap configuration from the URL
            parsed = uri_parser.parse_uri(app.config[key('URI')])
            if not parsed.get('database'):
                raise ValueError('MongoDB URI does not contain database name')
            app.config[key('DBNAME')] = parsed['database']
            app.config[key('READ_PREFERENCE')] = parsed['options'].get('readpreference')
            app.config[key('USERNAME')] = parsed['username']
            app.config[key('PASSWORD')] = parsed['password']
<<<<<<< HEAD
            app.config[key('AUTH_SOURCE')] = parsed['options'].get('authsource', None)
            app.config[key('AUTH_MECHANISM')] = parsed['options'].get('authmechanism', None)
            app.config[key('REPLICA_SET')] = parsed['options'].get('replica_set')
            app.config[key('MAX_POOL_SIZE')] = parsed['options'].get('max_pool_size')
            app.config[key('SOCKET_TIMEOUT_MS')] = parsed['options'].get('socket_timeout_ms', None)
            app.config[key('CONNECT_TIMEOUT_MS')] = parsed['options'].get('connect_timeout_ms', None)
=======
            app.config[key('REPLICA_SET')] = parsed['options'].get('replicaset')
            app.config[key('MAX_POOL_SIZE')] = parsed['options'].get('maxpoolsize')
            app.config[key('SOCKET_TIMEOUT_MS')] = parsed['options'].get('sockettimeoutms', None)
            app.config[key('CONNECT_TIMEOUT_MS')] = parsed['options'].get('connecttimeoutms', None)
            app.config[key('SERVER_SELECTION_TIMEOUT_MS')] = parsed['options'].get('serverselectiontimeoutms', None)
>>>>>>> 17827f48

            if pymongo.version_tuple[0] < 3:
                app.config[key('AUTO_START_REQUEST')] = parsed['options'].get('auto_start_request', True)
                app.config[key('AUTH_MECHANISM')] = 'MONGODB-CR'
            else:
                app.config[key('CONNECT')] = parsed['options'].get('connect', True)
                app.config[key('AUTH_MECHANISM')] = 'SCRAM-SHA-1'

                if parsed['options'].get('server_selection_timeout_ms') is not None:
                    app.config[key('SERVER_SELECTION_TIMEOUT_MS')] = parsed['options'].get('server_selection_timeout_ms')
                app.config.setdefault(key('SERVER_SELECTION_TIMEOUT_MS'), None)

            # we will use the URI for connecting instead of HOST/PORT
            app.config.pop(key('HOST'), None)
            app.config.setdefault(key('PORT'), 27017)
            host = app.config[key('URI')]

        else:
            app.config.setdefault(key('HOST'), 'localhost')
            app.config.setdefault(key('PORT'), 27017)
            app.config.setdefault(key('DBNAME'), app.name)
            app.config.setdefault(key('READ_PREFERENCE'), None)
            app.config.setdefault(key('SOCKET_TIMEOUT_MS'), None)
            app.config.setdefault(key('CONNECT_TIMEOUT_MS'), None)

            if pymongo.version_tuple[0] < 3:
                app.config.setdefault(key('AUTO_START_REQUEST'), True)
            else:
                app.config.setdefault(key('CONNECT'), True)
                app.config.setdefault(key('SERVER_SELECTION_TIMEOUT_MS'), None)

            # these don't have defaults
            app.config.setdefault(key('USERNAME'), None)
            app.config.setdefault(key('PASSWORD'), None)
            app.config.setdefault(key('AUTH_SOURCE'), None)
            app.config.setdefault(key('REPLICA_SET'), None)
            app.config.setdefault(key('MAX_POOL_SIZE'), None)

            try:
                int(app.config[key('PORT')])
            except ValueError:
                raise TypeError('%s_PORT must be an integer' % config_prefix)

            host = app.config[key('HOST')]

        username = app.config[key('USERNAME')]
        password = app.config[key('PASSWORD')]

        auth = (username, password)

        if any(auth) and not all(auth):
            raise Exception('Must set both USERNAME and PASSWORD or neither')

        read_preference = app.config[key('READ_PREFERENCE')]
        if isinstance(read_preference, text_type):
            # Assume the string to be the name of the read
            # preference, and look it up from PyMongo
            read_preference = getattr(ReadPreference, read_preference)
            if read_preference is None:
                raise ValueError(
                    '%s_READ_PREFERENCE: No such read preference name (%r)' % (
                        config_prefix, read_preference))
            app.config[key('READ_PREFERENCE')] = read_preference
        # Else assume read_preference is already a valid constant
        # from pymongo.read_preferences.ReadPreference or None

        replica_set = app.config[key('REPLICA_SET')]
        dbname = app.config[key('DBNAME')]
        max_pool_size = app.config[key('MAX_POOL_SIZE')]
        socket_timeout_ms = app.config[key('SOCKET_TIMEOUT_MS')]
        connect_timeout_ms = app.config[key('CONNECT_TIMEOUT_MS')]
        server_selection_timeout_ms = app.config.get(key('SERVER_SELECTION_TIMEOUT_MS'), None)

        if pymongo.version_tuple[0] < 3:
            auto_start_request = app.config[key('AUTO_START_REQUEST')]
            if auto_start_request not in (True, False):
                raise TypeError('%s_AUTO_START_REQUEST must be a bool' % config_prefix)

        # document class is not supported by URI, using setdefault in all cases
        document_class = app.config.setdefault(key('DOCUMENT_CLASS'), None)

        args = [host]

        kwargs = {
            'port': int(app.config[key('PORT')]),
            'tz_aware': True,
        }
        if pymongo.version_tuple[0] < 3:
            kwargs['auto_start_request'] = auto_start_request
        else:
            kwargs['connect'] = app.config[key('CONNECT')]

        if read_preference is not None:
            kwargs['read_preference'] = read_preference

        if socket_timeout_ms is not None:
            kwargs['socketTimeoutMS'] = socket_timeout_ms

        if connect_timeout_ms is not None:
            kwargs['connectTimeoutMS'] = connect_timeout_ms

        if server_selection_timeout_ms is not None:
            kwargs['serverSelectionTimeoutMS'] = server_selection_timeout_ms

        if pymongo.version_tuple[0] < 3:
            if replica_set is not None:
                kwargs['replicaSet'] = replica_set
                connection_cls = MongoReplicaSetClient
            else:
                connection_cls = MongoClient
        else:
            kwargs['replicaSet'] = replica_set
            connection_cls = MongoClient

        if max_pool_size is not None:
            kwargs['max_pool_size'] = max_pool_size

        if document_class is not None:
            kwargs['document_class'] = document_class

        cx = connection_cls(*args, **kwargs)
        db = cx[dbname]

        if any(auth):
            auth_source = app.config[key('AUTH_SOURCE')]
            auth_mechanism = app.config[key('AUTH_MECHANISM')]
            db.authenticate(username, password, source=auth_source,
                            mechanism=auth_mechanism)

        app.extensions['pymongo'][config_prefix] = (cx, db)
        app.url_map.converters['ObjectId'] = BSONObjectIdConverter

    @property
    def cx(self):
        """The automatically created
        :class:`~flask_pymongo.wrappers.Connection` or
        :class:`~flask_pymongo.wrappers.ReplicaSetConnection`
        object.
        """
        if self.config_prefix not in current_app.extensions['pymongo']:
            raise Exception('not initialized. did you forget to call init_app?')
        return current_app.extensions['pymongo'][self.config_prefix][0]

    @property
    def db(self):
        """The automatically created
        :class:`~flask_pymongo.wrappers.Database` object
        corresponding to the provided ``MONGO_DBNAME`` configuration
        parameter.
        """
        if self.config_prefix not in current_app.extensions['pymongo']:
            raise Exception('not initialized. did you forget to call init_app?')
        return current_app.extensions['pymongo'][self.config_prefix][1]

    # view helpers
    def send_file(self, filename, base='fs', version=-1, cache_for=31536000):
        """Return an instance of the :attr:`~flask.Flask.response_class`
        containing the named file, and implement conditional GET semantics
        (using :meth:`~werkzeug.wrappers.ETagResponseMixin.make_conditional`).

        .. code-block:: python

            @app.route('/uploads/<path:filename>')
            def get_upload(filename):
                return mongo.send_file(filename)

        :param str filename: the filename of the file to return
        :param str base: the base name of the GridFS collections to use
        :param bool version: if positive, return the Nth revision of the file
           identified by filename; if negative, return the Nth most recent
           revision. If no such version exists, return with HTTP status 404.
        :param int cache_for: number of seconds that browsers should be
           instructed to cache responses
        """
        if not isinstance(base, text_type):
            raise TypeError('"base" must be string or unicode')
        if not isinstance(version, num_type):
            raise TypeError('"version" must be an integer')
        if not isinstance(cache_for, num_type):
            raise TypeError('"cache_for" must be an integer')

        storage = GridFS(self.db, base)

        try:
            fileobj = storage.get_version(filename=filename, version=version)
        except NoFile:
            abort(404)

        # mostly copied from flask/helpers.py, with
        # modifications for GridFS
        data = wrap_file(request.environ, fileobj, buffer_size=1024 * 256)
        response = current_app.response_class(
            data,
            mimetype=fileobj.content_type,
            direct_passthrough=True)
        response.content_length = fileobj.length
        response.last_modified = fileobj.upload_date
        response.set_etag(fileobj.md5)
        response.cache_control.max_age = cache_for
        response.cache_control.s_max_age = cache_for
        response.cache_control.public = True
        response.make_conditional(request)
        return response

    def save_file(self, filename, fileobj, base='fs', content_type=None):
        """Save the file-like object to GridFS using the given filename.
        Returns ``None``.

        .. code-block:: python

            @app.route('/uploads/<path:filename>', methods=['POST'])
            def save_upload(filename):
                mongo.save_file(filename, request.files['file'])
                return redirect(url_for('get_upload', filename=filename))

        :param str filename: the filename of the file to return
        :param file fileobj: the file-like object to save
        :param str base: base the base name of the GridFS collections to use
        :param str content_type: the MIME content-type of the file. If
           ``None``, the content-type is guessed from the filename using
           :func:`~mimetypes.guess_type`
        """
        if not isinstance(base, text_type):
            raise TypeError('"base" must be string or unicode')
        if not (hasattr(fileobj, 'read') and callable(fileobj.read)):
            raise TypeError('"fileobj" must have read() method')

        if content_type is None:
            content_type, _ = guess_type(filename)

        storage = GridFS(self.db, base)
        storage.put(fileobj, filename=filename, content_type=content_type)<|MERGE_RESOLUTION|>--- conflicted
+++ resolved
@@ -134,20 +134,13 @@
             app.config[key('READ_PREFERENCE')] = parsed['options'].get('readpreference')
             app.config[key('USERNAME')] = parsed['username']
             app.config[key('PASSWORD')] = parsed['password']
-<<<<<<< HEAD
             app.config[key('AUTH_SOURCE')] = parsed['options'].get('authsource', None)
             app.config[key('AUTH_MECHANISM')] = parsed['options'].get('authmechanism', None)
-            app.config[key('REPLICA_SET')] = parsed['options'].get('replica_set')
-            app.config[key('MAX_POOL_SIZE')] = parsed['options'].get('max_pool_size')
-            app.config[key('SOCKET_TIMEOUT_MS')] = parsed['options'].get('socket_timeout_ms', None)
-            app.config[key('CONNECT_TIMEOUT_MS')] = parsed['options'].get('connect_timeout_ms', None)
-=======
             app.config[key('REPLICA_SET')] = parsed['options'].get('replicaset')
             app.config[key('MAX_POOL_SIZE')] = parsed['options'].get('maxpoolsize')
             app.config[key('SOCKET_TIMEOUT_MS')] = parsed['options'].get('sockettimeoutms', None)
             app.config[key('CONNECT_TIMEOUT_MS')] = parsed['options'].get('connecttimeoutms', None)
             app.config[key('SERVER_SELECTION_TIMEOUT_MS')] = parsed['options'].get('serverselectiontimeoutms', None)
->>>>>>> 17827f48
 
             if pymongo.version_tuple[0] < 3:
                 app.config[key('AUTO_START_REQUEST')] = parsed['options'].get('auto_start_request', True)
